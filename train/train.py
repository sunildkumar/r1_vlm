import trl
from datasets import load_dataset
from peft import LoraConfig
from prepare_inputs import tokenize_and_inject_images
from reward_fns import (
    answer_reward_func,
    bounding_box_presence_reward_func,
    format_reward_func,
    soft_answer_reward_func,
)
from transformers import AutoProcessor, Qwen2_5_VLForConditionalGeneration
from trl import GRPOConfig, ModelConfig
from trl.trainer import QwenGRPOTrainer

print(trl.__file__)


dataset = load_dataset("sunildkumar/coco-computation-r1")

# load the model
model_config = ModelConfig(
    model_name_or_path="Qwen/Qwen2.5-VL-3B-Instruct",
    torch_dtype="bfloat16",
    use_peft=True,
)
model = Qwen2_5_VLForConditionalGeneration.from_pretrained(
    pretrained_model_name_or_path=model_config.model_name_or_path,
    torch_dtype=model_config.torch_dtype,
    # has to be set to false for gradient checkpointing to work
    use_cache=False,
)

peft_config = LoraConfig(
    lora_alpha=16,
    lora_dropout=0.05,
    r=4,
    bias="none",
    target_modules=["q_proj", "v_proj"],
    task_type="CAUSAL_LM",
)

processor = AutoProcessor.from_pretrained(
    "Qwen/Qwen2.5-VL-3B-Instruct", padding_side="left"
)

# Hyperparameters
training_args = GRPOConfig(
    output_dir="vlm-r1-aha-moment",
    learning_rate=5e-7,
    lr_scheduler_type="cosine",
    warmup_ratio=0.001,  #  1M examples * 0.001 = 1000 steps
    logging_steps=1,
    save_steps=1,
    # roughly 1M total training steps
    num_train_epochs=1,
    per_device_train_batch_size=1,
    gradient_accumulation_steps=4,
    gradient_checkpointing=True,
    gradient_checkpointing_kwargs={"use_reentrant": False},
    bf16=True,
    # GRPO specific parameters
    # TOOD: Make sure these are right
    max_prompt_length=1024,
    max_completion_length=1024,  # max length of the generated output for our solution
<<<<<<< HEAD
    num_generations=3,
=======
    num_generations=7,
>>>>>>> b2e047c5
    beta=0.001,
    # TODO: True? using vllm seems like a good idea.
    use_vllm=False,
    report_to="wandb",
)
trainer = QwenGRPOTrainer(
    model=model,
    reward_funcs=[
        format_reward_func,
        answer_reward_func,
        soft_answer_reward_func,
        bounding_box_presence_reward_func,
    ],
    processing_class=processor,
    args=training_args,
    tokenize_and_inject_images=tokenize_and_inject_images,
    train_dataset=dataset["train"],
    eval_dataset=dataset["validation"],
    #    peft_config=peft_config,
)

trainer.train()

# TODOs for Trainer
# 1. [x] Only support passing the model not a model name, it's too much to support both
# 2. [x]  Only support passing the processing class directly, don't support using their AutoTokenizer stuff.
# 3. [x]  what the heck is reward_processing_classes - not relevant as we aren't using model as reward function
# 4. []  Not worrying about the vllm stuff for now.
# 5. []  What temperature are they using by default?
# 6. [x]  Not worrying about deepspeed/multiple GPUs for now - multi gpu now supported
# 7. [x]  Update compute_loss to do tokenization/collating, maybe we give the trainer a function that is called there.<|MERGE_RESOLUTION|>--- conflicted
+++ resolved
@@ -62,11 +62,7 @@
     # TOOD: Make sure these are right
     max_prompt_length=1024,
     max_completion_length=1024,  # max length of the generated output for our solution
-<<<<<<< HEAD
     num_generations=3,
-=======
-    num_generations=7,
->>>>>>> b2e047c5
     beta=0.001,
     # TODO: True? using vllm seems like a good idea.
     use_vllm=False,
