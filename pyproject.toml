[build-system]
requires = ["hatchling", "torch==2.5.1"]
build-backend = "hatchling.build"

[project]
name = "r1-vlm"
version = "0.1.0"
description = "Add your description here"
readme = "README.md"
requires-python = ">=3.12"
authors = [
    { name = "Sunil Kumar", email = "sdkumar@hmc.edu" }
]
license = { text = "MIT" }
dependencies = [
    "accelerate>=1.3.0",
    "datasets>=3.2.0",
    "deepspeed>=0.16.3",
    "gradio>=5.16.0",
    "imgcat>=0.6.0",
    "ipdb>=0.13.13",
    "jinja2>=3.1.5",
    "peft>=0.14.0",
    "pycocotools>=2.0.8",
    "python-dotenv>=1.0.1",
    "qwen-vl-utils>=0.0.10",
    "torch==2.5.1",
    "torchvision==0.20.1",
    # I need the latest version of transformers for qwen2.5vl, I should lock this down once they release a new version
    "transformers @ git+https://github.com/huggingface/transformers.git@main",
    "vllm>=0.7.2",
    "wandb>=0.19.5",
    "verifiers",
    "flash-attn>=2.7.3",
<<<<<<< HEAD
    "spaces>=0.32.0",
=======
    "imageio>=2.37.0",
    "levenshtein>=0.27.1",
>>>>>>> 7ebb3dc1
]

[tool.hatch.metadata]
allow-direct-references = true

[tool.uv.sources]
trl = { path = "../trl", editable = true }
verifiers = { path = "../verifiers", editable = true }

[tool.hatch.build.targets.wheel]
packages = ["src/r1_vlm"]<|MERGE_RESOLUTION|>--- conflicted
+++ resolved
@@ -32,12 +32,9 @@
     "wandb>=0.19.5",
     "verifiers",
     "flash-attn>=2.7.3",
-<<<<<<< HEAD
     "spaces>=0.32.0",
-=======
     "imageio>=2.37.0",
     "levenshtein>=0.27.1",
->>>>>>> 7ebb3dc1
 ]
 
 [tool.hatch.metadata]
